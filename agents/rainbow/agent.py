#!/usr/bin/env python

"""
Train an agent on Sonic using an open source Rainbow DQN
implementation.
"""

import tensorflow as tf

from anyrl.envs import BatchedGymEnv
from anyrl.envs.wrappers import BatchedFrameStack
from anyrl.rollouts import BatchedPlayer, PrioritizedReplayBuffer, NStepPlayer
from anyrl.spaces import gym_space_vectorizer
import gym_remote.exceptions as gre

from dqn_algo import DQN
from rainbow_dqn_model import rainbow_models

from sonic_util import AllowBacktracking, make_envs

def main():
    """Run DQN until the environment throws an exception."""
    envs = make_envs(stack=False, scale_rew=False)
    for i in range(len(envs)):
        envs[i] = AllowBacktracking(envs[i])
        envs[i] = BatchedFrameStack(BatchedGymEnv([[envs[i]]]), num_images=4, concat=False)
    config = tf.ConfigProto()
    config.gpu_options.allow_growth = True # pylint: disable=E1101
    with tf.Session(config=config) as sess:
        online_model, target_model = rainbow_models(sess,
                                  envs[0].action_space.n,
                                  gym_space_vectorizer(envs[0].observation_space),
                                  min_val=-200,
                                  max_val=200)
        replay_buffer = PrioritizedReplayBuffer(400000, 0.5, 0.4, epsilon=0.1)
        saver = tf.train.Saver([
            'online/layer_1/conv2d/kernel:0'
            'online/layer_1/conv2d/bias:0'
            'online/layer_2/conv2d/kernel:0'
            'online/layer_2/conv2d/bias:0'
            'online/layer_3/conv2d/kernel:0'
            'online/layer_3/conv2d/bias:0'
            'target/layer_1/conv2d/kernel:0'
            'target/layer_1/conv2d/bias:0'
            'target/layer_2/conv2d/kernel:0'
            'target/layer_2/conv2d/bias:0'
            'target/layer_3/conv2d/kernel:0'
            'target/layer_3/conv2d/bias:0'
        ])
        # either
        saver.restore(sess, '/root/compo/model')
        # or
        sess.run(tf.variables_initializer([
            'online/noisy_layer/weight_mu:0'
            'online/noisy_layer/bias_mu:0'
            'online/noisy_layer/weight_sigma:0'
            'online/noisy_layer/bias_sigma:0'
            'online/noisy_layer_1/weight_mu:0'
            'online/noisy_layer_1/bias_mu:0'
            'online/noisy_layer_1/weight_sigma:0'
            'online/noisy_layer_1/bias_sigma:0'
            'online/noisy_layer_2/weight_mu:0'
            'online/noisy_layer_2/bias_mu:0'
            'online/noisy_layer_2/weight_sigma:0'
            'online/noisy_layer_2/bias_sigma:0'
            'target/noisy_layer/weight_mu:0'
            'target/noisy_layer/bias_mu:0'
            'target/noisy_layer/weight_sigma:0'
            'target/noisy_layer/bias_sigma:0'
            'target/noisy_layer_1/weight_mu:0'
            'target/noisy_layer_1/bias_mu:0'
            'target/noisy_layer_1/weight_sigma:0'
            'target/noisy_layer_1/bias_sigma:0'
            'target/noisy_layer_2/weight_mu:0'
            'target/noisy_layer_2/bias_mu:0'
            'target/noisy_layer_2/weight_sigma:0'
            'target/noisy_layer_2/bias_sigma:0'
        ]))
        # end either
<<<<<<< HEAD
        variables_names = [v.name for v in tf.trainable_variables()]
        for k in variables_names:
            print(k)
        online_model.clear_top_weights()
        target_model.clear_top_weights()
=======
>>>>>>> 56e5a99e
        dqn = DQN(online_model, target_model)
        players = []
        for env in envs:
            player = NStepPlayer(BatchedPlayer(env, dqn.online_net), 3)
            players.append(player)
        optimize = dqn.optimize(learning_rate=1e-4)
        while True:
            dqn.train(num_steps=16384,
                  players=players,
                  replay_buffer=replay_buffer,
                  optimize_op=optimize,
                  train_interval=1,
                  target_interval=8192,
                  batch_size=32,
                  min_buffer_size=20000)
            saver.save(sess, '/root/compo/out/model')

if __name__ == '__main__':
    try:
        main()
    except gre.GymRemoteError as exc:
        print('exception', exc)<|MERGE_RESOLUTION|>--- conflicted
+++ resolved
@@ -77,14 +77,6 @@
             'target/noisy_layer_2/bias_sigma:0'
         ]))
         # end either
-<<<<<<< HEAD
-        variables_names = [v.name for v in tf.trainable_variables()]
-        for k in variables_names:
-            print(k)
-        online_model.clear_top_weights()
-        target_model.clear_top_weights()
-=======
->>>>>>> 56e5a99e
         dqn = DQN(online_model, target_model)
         players = []
         for env in envs:
