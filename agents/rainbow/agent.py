--- conflicted
+++ resolved
@@ -81,17 +81,6 @@
             'target/noisy_layer_2/bias_mu',
             'target/noisy_layer_2/weight_sigma',
             'target/noisy_layer_2/bias_sigma',
-<<<<<<< HEAD
-        ]]))
-
-# end either
-        dqn = DQN(online_model, target_model)
-        players = []
-        for env in envs:
-            player = NStepPlayer(BatchedPlayer(env, dqn.online_net), 3)
-            players.append(player)
-        optimize = dqn.optimize(learning_rate=1e-4)
-=======
               'beta1_power',
               'beta2_power',
               'online/layer_1/conv2d/kernel/Adam',
@@ -139,7 +128,6 @@
           # end either
         for i in tf.get_collection(tf.GraphKeys.GLOBAL_VARIABLES):
             print(i.name)
->>>>>>> ca2461c0
         while True:
             dqn.train(num_steps=16384,
                   players=players,
